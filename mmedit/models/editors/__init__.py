--- conflicted
+++ resolved
@@ -77,12 +77,7 @@
     'LIIF', 'MLPRefiner', 'PlainRefiner', 'PlainDecoder', 'FBAResnetDilated',
     'FBADecoder', 'WGANGP', 'CycleGAN', 'SAGAN', 'LSGAN', 'GGAN', 'Pix2Pix',
     'StyleGAN1', 'StyleGAN2', 'StyleGAN3', 'BigGAN', 'DCGAN',
-<<<<<<< HEAD
     'ProgressiveGrowingGAN', 'SinGAN', 'AblatedDiffusionModel',
     'DenoisingUnet', 'DDPMDiffuser', 'DDIMDiffuser', 'IDLossModel', 'PESinGAN',
-    'MSPIEStyleGAN2'
-=======
-    'ProgressiveGrowingGAN', 'SinGAN', 'IDLossModel', 'PESinGAN',
     'MSPIEStyleGAN2', 'StyleGAN3Generator', 'InstColorization'
->>>>>>> 7ab84bf8
 ]