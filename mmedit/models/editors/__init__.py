--- conflicted
+++ resolved
@@ -51,11 +51,8 @@
 from .tof import TOFlowVFINet, TOFlowVSRNet, ToFResBlock
 from .ttsr import LTE, TTSR, SearchTransformer, TTSRDiscriminator, TTSRNet
 from .wgan_gp import WGANGP
-<<<<<<< HEAD
 from .diffusers import DDPMDiffuser, DDIMDiffuser
 # from .biggan import SNConvModule, SNE
-=======
->>>>>>> 998df8cb
 
 __all__ = [
     'AOTEncoderDecoder', 'AOTBlockNeck', 'AOTInpaintor',
@@ -78,11 +75,7 @@
     'LIIF', 'MLPRefiner', 'PlainRefiner', 'PlainDecoder', 'FBAResnetDilated',
     'FBADecoder', 'WGANGP', 'CycleGAN', 'SAGAN', 'LSGAN', 'GGAN', 'Pix2Pix',
     'StyleGAN1', 'StyleGAN2', 'StyleGAN3', 'BigGAN', 'DCGAN',
-<<<<<<< HEAD
     'ProgressiveGrowingGAN', 'SinGAN', 'AblatedDiffusionModel', 'DenoisingUnet',
-    'DDPMDiffuser', 'DDIMDiffuser'
-=======
-    'ProgressiveGrowingGAN', 'SinGAN', 'IDLossModel', 'PESinGAN',
+    'DDPMDiffuser', 'DDIMDiffuser','IDLossModel', 'PESinGAN',
     'MSPIEStyleGAN2'
->>>>>>> 998df8cb
 ]